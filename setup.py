from setuptools import setup, find_packages

REQUIRED_PACKAGES = [
    "spacy<=3.7.2",
    # "numpy", # spaCy already depends on numpy
]

setup(
    name="spacy_space",
<<<<<<< HEAD
    version="0.0.0-alpha02",
=======
    version="0.0.0-alpha03",
>>>>>>> 60b6e527
    packages=find_packages(),
    install_requires=REQUIRED_PACKAGES,
    description="spacy_space : add adequate spaces in-between single sentences via spaCy",
    license="MIT",
    keywords=[
        "NLP",
        "natural language processing",
        "computational linguistics",
        "linguistics",
        "language",
        "natural language",
        "text analytics",
    ],
    classifiers=[
        "Development Status :: 3 - Alpha",
        "License :: OSI Approved :: MIT License",
        "Programming Language :: Python :: 3",
        "Topic :: Text Processing",
    ],
)<|MERGE_RESOLUTION|>--- conflicted
+++ resolved
@@ -7,11 +7,7 @@
 
 setup(
     name="spacy_space",
-<<<<<<< HEAD
-    version="0.0.0-alpha02",
-=======
     version="0.0.0-alpha03",
->>>>>>> 60b6e527
     packages=find_packages(),
     install_requires=REQUIRED_PACKAGES,
     description="spacy_space : add adequate spaces in-between single sentences via spaCy",
